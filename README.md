--- conflicted
+++ resolved
@@ -1,93 +1,2 @@
-<<<<<<< HEAD
-Kodi2home
-=========
-In home assistant you can connect to Kodi and control Kodi from Home assistant, but you cannot trigger an action when pressing a button on Kodi. This is where Kodi2home comes in to play. Kodi2home connects to the websocket from Kodi and to the websocket from home assistant. When it receives a "notifyall" from Kodi, it will trigger an automation on home assistant. In Kodi you change the keymap so that when you press a button it wil send the "notifyall" message. This whay you can turn on a light with the remote from Kodi. 
-```mermaid
-flowchart LR
-    A["Remote"] -->|usb| B(Kodi)
-    B --> |NotifyAll| C{Kodi2Home}
-    C -->|trigger automation| D[Home Assistant]
-    D --> E[action]
-```
-Note: When you change a button in the keymap of Kodi, it will override the existing function of that button. But you can control Kodi in your home assistant automation, and still do the same action. See [Example](#example)
 
-# Install
-
-You Need the following things to make this work:
- - Home assitant
- - Kodi
- - A Usb remote connected to kodi <BR>(IR or Bluetooth problobly possible but not tested)
- - A whay to change the keymap on kodi <BR>
-   (example: ssh in to libreelec or notepad on windows)
-   
-Install kodi2home by going to Settings -> Addon's -> Add-on store -> Vertical ... (upperright) -> repositories -> fill in the url: `https://github.com/goodlucknow/kodi2home`.
-
-> **Note:** This is an optimized fork with improved reliability, faster reconnection (2-60s exponential backoff), and real-time message handling. See [CHANGELOG](kodi2home/CHANGELOG.md) for details.
-After a refresh the Kodi2home is now in you add-on store. click on it and press install. After installing you must configurate the add-on the configuration tab.
-Example of the configuration:
-```yaml
-kodi_adress: youre kodi ip adress
-kodi_http_port: 8080
-kodi_ws_port: 9090
-kodi_username: Youre username
-kodi_password: Youre password
-home_adress: 'ws://supervisor/core/api/websocket'
-home_ssl: false
-```
-
-If you are using hassio you do **not** need to change the home_adress and home_ssl. The values are already set to the add-on values.
-
-You need to change the keymap on kodi. [More info about the keymap.](https://kodi.wiki/view/HOW-TO:Modify_keymaps) There is a "Add-on:Keymap Editor" but you can not set it to send the NotifyAll message. So you need to change it in the keyboard.xml (or other .xml name)
-put somting like this in your keymap of kodi:
-```xml
-<volume_up>NotifyAll("kodi2home", "kodi_call_home", {"trigger":"automation.volume_up"})</volume_up>
-```
-Add an automation on home assistant with the id/name: "volume_up".(you can leave automation triggers empty) Start up the kodi2home add-on and press the volume_up button. The automation will be triggerd on Home Assistant. Home Assistant run you action that you put in you automation.
-
-## Why
-Home assitant can control kodi, but when you press a button on kodi you can not trigger a action on home assistant. Kodi2home is a man-in-the-middel. I found this a missing feature of Home assistent. This way you can turn on a light with a kodi remote. Or change the volume on your amplifier instead of kodi. Or much smarter things.
-
-## Why this way
-With Kodi you can call scripts and with that do the same. For example call a script that calls a webtrigger. Because it has to start the script and then connect, it can be a sec later before the action is done. I created a video to see the difference. Watch closely to number change. Volume up is kodi2home and down is a script.
-[![Call a script vs kodi2home](http://img.youtube.com/vi/MlcBf1nm40w/0.jpg)](http://www.youtube.com/watch?v=MlcBf1nm40w)
-
-## NotifyAll?
-The hard part is to send out a message from kodi, without calling a script. Because calling a script from kodi takes almost 1 sec. This is where the NotifyAll comes in, this is a buildin message from kodi sending to all of the connected (web-)sockets. 
-
-## How is it done
-Kodi2home is not more than two websockets connected to each other. One side is lisening for the "NotifyAll" and the other side sending it to Home Assistant. Both of the websockets are already connected. So there is less delay there. 
-The script is programed just like Home Assistant kodi intergration, so if it is liked, it can be intergated in to Home Assistant kodi intergration.
-
-### Reload keymap
-When you start the addon the keymap of kodi gets reloaded. So no need to restart all of kodi when changing the keymap(.xml), just restart the addon. 
-
-## Known issue
-Possibly fixed in 0.3.0, let me know. For some reason Home Assistant disconnects when you fire to may, automations at ones. And it response to that with a disconnect, i do not know a better way to then to just reconnect. 
-
-# Example
-This is a example how I use it:
-```mermaid
-flowchart LR
-    A["Remote"] -->|usb| B(Kodi)
-    B --> |NotifyAll| C[Kodi2Home]
-    D --> Z
-    D --> B
-    subgraph TV
-    direction RL
-    B
-    Z[Smart-TV]
-    end
-    subgraph HASSIO
-    direction BT
-    C -->|trigger automation| D{Home Assistant}
-    D
-    end
-```
-The remote controls the Smart TV or Kodi depending on withs the tv gets is source from. This way you control Smart-TV apps (like Netfix) and Kodi with the same remote and the same buttons. 
-In webos_example_automation.yaml is the example of the automations that switches the remote between kodi(at the HDMI) and the Smart-TV apps. This way you can control the tv with one remote. In webos_example_keymap.xml is the kodi keymap to use with a Measy remote.
-![Measy remote](doc/Measy-remote.jpeg)
-
-Tip's, commands or spelling error's; just submit an issue.
-=======
-fork of DJJo14 Kodi2Home
->>>>>>> 327a2e3b
+fork of DJJo14 Kodi2Home